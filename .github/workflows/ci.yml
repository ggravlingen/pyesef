name: Code quality tests

env:
  ALL_PYTHON_VERSIONS: "['3.10', '3.11']"
  CACHE_VERSION: 1

on:
  pull_request:
    branches:
      - main

permissions:
  pull-requests: write

concurrency:
  group: ${{ github.workflow }}-${{ github.event.pull_request.number || github.ref }}
  cancel-in-progress: true

jobs:
  info:
    runs-on: ubuntu-latest
    name: Collect information & changes data
    outputs:
      run_pipeline: ${{ steps.changes.outputs.core }}
      python_versions: ${{ steps.info.outputs.python_versions }}
      python_cache_key: ${{ steps.generate_python_cache_key.outputs.key }}
    steps:
      - name: Checkout code
        uses: actions/checkout@v4.1.1

      - name: Filter for core changes
        uses: dorny/paths-filter@v3.0.2
        id: changes
        with:
          filters: |
            core:
              - ./**/*.py
              - .github/**/*.yml
              - pyproject.toml

      - name: Collect additional information
        id: info
        run: |
          echo "python_versions: ${ALL_PYTHON_VERSIONS}"
          echo "python_versions=${ALL_PYTHON_VERSIONS}" >> $GITHUB_OUTPUT

      - name: Generate partial Python venv restore key
        id: generate_python_cache_key
        run: >-
          echo "key=venv-${{ env.CACHE_VERSION }}-${{
            hashFiles('pyproject.toml') }}" >> $GITHUB_OUTPUT

  create-virtualenv:
    name: Setup environment
    runs-on: ubuntu-latest
    needs: info
    timeout-minutes: 30
    if: needs.info.outputs.run_pipeline == 'true'
    strategy:
      matrix:
        python-version: ${{ fromJSON(needs.info.outputs.python_versions) }}
    steps:
      - name: Checkout code
        uses: actions/checkout@v4.1.1

      - name: Set up Python ${{ matrix.python-version }}
        uses: actions/setup-python@v5.0.0
        with:
          python-version: ${{ matrix.python-version }}

      - name: Restore base Python virtual environment
        id: cache-venv
        uses: actions/cache@v4.0.1
        with:
          path: venv
          lookup-only: true
          key: >-
            ${{ runner.os }}-${{ steps.python.outputs.python-version }}-${{
            needs.info.outputs.python_cache_key }}

      - name: Install requirements
        run: |
<<<<<<< HEAD
          python3 -m pip install -e .'[dev]'
        if: steps.cache-virtualenv.outputs.cache-hit != 'true'
=======
          python -m venv venv
          . venv/bin/activate

          python3 -m pip install -e .
          pip install -r requirements_test.txt
        if: steps.cache-venv.outputs.cache-hit != 'true'
>>>>>>> 46235f70

  linter:
    name: Run code linters
    needs:
      - create-virtualenv
      - info
    runs-on: ubuntu-latest
    timeout-minutes: 30
    strategy:
      matrix:
        python-version: ${{ fromJSON(needs.info.outputs.python_versions) }}
    if: needs.info.outputs.run_pipeline == 'true'
    steps:
      - name: Checkout code
        uses: actions/checkout@v4.1.1
        with:
          fetch-depth: "2"
      - name: Set up Python ${{ matrix.python-version }}
        uses: actions/setup-python@v5.0.0
        with:
          python-version: ${{ matrix.python-version }}
      - name: Restore full Python ${{ steps.python.outputs.python-version }} virtual environment
        id: cache-venv
        uses: actions/cache/restore@v4.0.1
        with:
          path: venv
          fail-on-cache-miss: true
          key: >-
            ${{ runner.os }}-${{ steps.python.outputs.python-version }}-${{
            needs.info.outputs.python_cache_key }}
      - name: Run ruff (fully)
        run: |
          . venv/bin/activate
          pre-commit run --hook-stage manual ruff --all-files --show-diff-on-failure
      - name: Run Black
        run: |
          . venv/bin/activate
          black --check --fast --quiet --diff pyesef tests
      - name: Run mypy
        run: |
          . venv/bin/activate
          mypy pyesef
      - name: Run pylint
        run: |
          . venv/bin/activate
          pylint pyesef tests

  pytest:
    name: Run test suite
    continue-on-error: true
    needs:
      - info
      - create-virtualenv
    runs-on: ubuntu-latest
    timeout-minutes: 30
    strategy:
      matrix:
        python-version: ${{ fromJSON(needs.info.outputs.python_versions) }}
    if: needs.info.outputs.run_pipeline == 'true'
    steps:
      - name: Checkout code
        uses: actions/checkout@v4.1.1

      - name: Set up Python ${{ matrix.python-version }}
        uses: actions/setup-python@v5.0.0
        with:
          python-version: ${{ matrix.python-version }}

      - name: Restore full Python ${{ steps.python.outputs.python-version }} virtual environment
        id: cache-venv
        uses: actions/cache/restore@v4.0.1
        with:
          path: venv
          fail-on-cache-miss: true
          key: >-
            ${{ runner.os }}-${{ steps.python.outputs.python-version }}-${{
            needs.info.outputs.python_cache_key }}

      - name: Run tests
        run: |
          . venv/bin/activate

          export PYTEST_ARGS="--timeout=30 --cov pyesef --cov-report xml:coverage.xml"

          pytest tests/ $PYTEST_ARGS

      - name: Post coverage
        uses: orgoro/coverage@v3
        with:
          coverageFile: coverage.xml
          token: ${{ secrets.GITHUB_TOKEN }}<|MERGE_RESOLUTION|>--- conflicted
+++ resolved
@@ -80,17 +80,12 @@
 
       - name: Install requirements
         run: |
-<<<<<<< HEAD
-          python3 -m pip install -e .'[dev]'
-        if: steps.cache-virtualenv.outputs.cache-hit != 'true'
-=======
           python -m venv venv
           . venv/bin/activate
 
           python3 -m pip install -e .
           pip install -r requirements_test.txt
         if: steps.cache-venv.outputs.cache-hit != 'true'
->>>>>>> 46235f70
 
   linter:
     name: Run code linters
